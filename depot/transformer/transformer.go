package transformer

import (
	"errors"
	"fmt"
	"time"

	"github.com/cloudfoundry-incubator/bbs/models"
	"github.com/cloudfoundry-incubator/cacheddownloader"
	"github.com/cloudfoundry-incubator/executor"
	"github.com/cloudfoundry-incubator/executor/depot/log_streamer"
	"github.com/cloudfoundry-incubator/executor/depot/steps"
	"github.com/cloudfoundry-incubator/executor/depot/uploader"
	"github.com/cloudfoundry-incubator/garden"
	"github.com/cloudfoundry/gunk/workpool"
	"github.com/pivotal-golang/archiver/compressor"
	"github.com/pivotal-golang/archiver/extractor"
	"github.com/pivotal-golang/clock"
	"github.com/pivotal-golang/lager"
	"github.com/tedsuo/ifrit"
)

var ErrNoCheck = errors.New("no check configured")

//go:generate counterfeiter -o faketransformer/fake_transformer.go . Transformer

type Transformer interface {
	StepFor(log_streamer.LogStreamer, *models.Action, garden.Container, string, []executor.PortMapping, lager.Logger) steps.Step
	StepsRunner(lager.Logger, executor.Container, garden.Container, log_streamer.LogStreamer) (ifrit.Runner, error)
}

type transformer struct {
	cachedDownloader     cacheddownloader.CachedDownloader
	uploader             uploader.Uploader
	extractor            extractor.Extractor
	compressor           compressor.Compressor
	downloadLimiter      chan struct{}
	uploadLimiter        chan struct{}
	tempDir              string
	exportNetworkEnvVars bool
	clock                clock.Clock
<<<<<<< HEAD
	zone		     string
=======

	postSetupHook []string
	postSetupUser string

	healthyMonitoringInterval   time.Duration
	unhealthyMonitoringInterval time.Duration
	healthCheckWorkPool         *workpool.WorkPool
>>>>>>> 79f97494
}

func NewTransformer(
	cachedDownloader cacheddownloader.CachedDownloader,
	uploader uploader.Uploader,
	extractor extractor.Extractor,
	compressor compressor.Compressor,
	downloadLimiter chan struct{},
	uploadLimiter chan struct{},
	tempDir string,
	exportNetworkEnvVars bool,
	healthyMonitoringInterval time.Duration,
	unhealthyMonitoringInterval time.Duration,
	healthCheckWorkPool *workpool.WorkPool,
	clock clock.Clock,
<<<<<<< HEAD
	zone string,
) *Transformer {
	return &Transformer{
		cachedDownloader:     cachedDownloader,
		uploader:             uploader,
		extractor:            extractor,
		compressor:           compressor,
		downloadLimiter:      downloadLimiter,
		uploadLimiter:        uploadLimiter,
		tempDir:              tempDir,
		exportNetworkEnvVars: exportNetworkEnvVars,
		clock:                clock,
		zone: 		      zone,
=======
	postSetupHook []string,
	postSetupUser string,
) *transformer {
	return &transformer{
		cachedDownloader:            cachedDownloader,
		uploader:                    uploader,
		extractor:                   extractor,
		compressor:                  compressor,
		downloadLimiter:             downloadLimiter,
		uploadLimiter:               uploadLimiter,
		tempDir:                     tempDir,
		exportNetworkEnvVars:        exportNetworkEnvVars,
		healthyMonitoringInterval:   healthyMonitoringInterval,
		unhealthyMonitoringInterval: unhealthyMonitoringInterval,
		healthCheckWorkPool:         healthCheckWorkPool,
		clock:                       clock,
		postSetupHook:               postSetupHook,
		postSetupUser:               postSetupUser,
>>>>>>> 79f97494
	}
}

func (t *transformer) StepFor(
	logStreamer log_streamer.LogStreamer,
	action *models.Action,
	container garden.Container,
	externalIP string,
	ports []executor.PortMapping,
	logger lager.Logger,
) steps.Step {
	a := action.GetValue()
	switch actionModel := a.(type) {
	case *models.RunAction:
		return steps.NewRun(
			container,
			*actionModel,
			logStreamer.WithSource(actionModel.LogSource),
			logger,
			externalIP,
			ports,
<<<<<<< HEAD
			transformer.exportNetworkEnvVars,
			transformer.clock,
			transformer.zone,
=======
			t.exportNetworkEnvVars,
			t.clock,
>>>>>>> 79f97494
		)

	case *models.DownloadAction:
		return steps.NewDownload(
			container,
			*actionModel,
			t.cachedDownloader,
			t.downloadLimiter,
			logStreamer.WithSource(actionModel.LogSource),
			logger,
		)

	case *models.UploadAction:
		return steps.NewUpload(
			container,
			*actionModel,
			t.uploader,
			t.compressor,
			t.tempDir,
			logStreamer.WithSource(actionModel.LogSource),
			t.uploadLimiter,
			logger,
		)

	case *models.EmitProgressAction:
		return steps.NewEmitProgress(
			t.StepFor(
				logStreamer,
				actionModel.Action,
				container,
				externalIP,
				ports,
				logger,
			),
			actionModel.StartMessage,
			actionModel.SuccessMessage,
			actionModel.FailureMessagePrefix,
			logStreamer.WithSource(actionModel.LogSource),
			logger,
		)

	case *models.TimeoutAction:
		return steps.NewTimeout(
			t.StepFor(
				logStreamer.WithSource(actionModel.LogSource),
				actionModel.Action,
				container,
				externalIP,
				ports,
				logger,
			),
			time.Duration(actionModel.Timeout),
			logger,
		)

	case *models.TryAction:
		return steps.NewTry(
			t.StepFor(
				logStreamer.WithSource(actionModel.LogSource),
				actionModel.Action,
				container,
				externalIP,
				ports,
				logger,
			),
			logger,
		)

	case *models.ParallelAction:
		subSteps := make([]steps.Step, len(actionModel.Actions))
		for i, action := range actionModel.Actions {
			subSteps[i] = t.StepFor(
				logStreamer.WithSource(actionModel.LogSource),
				action,
				container,
				externalIP,
				ports,
				logger,
			)
		}
		return steps.NewParallel(subSteps)

	case *models.CodependentAction:
		subSteps := make([]steps.Step, len(actionModel.Actions))
		for i, action := range actionModel.Actions {
			subSteps[i] = t.StepFor(
				logStreamer.WithSource(actionModel.LogSource),
				action,
				container,
				externalIP,
				ports,
				logger,
			)
		}
		errorOnExit := true
		return steps.NewCodependent(subSteps, errorOnExit)

	case *models.SerialAction:
		subSteps := make([]steps.Step, len(actionModel.Actions))
		for i, action := range actionModel.Actions {
			subSteps[i] = t.StepFor(
				logStreamer,
				action,
				container,
				externalIP,
				ports,
				logger,
			)
		}
		return steps.NewSerial(subSteps)
	}

	panic(fmt.Sprintf("unknown action: %T", action))
}

func (t *transformer) StepsRunner(
	logger lager.Logger,
	container executor.Container,
	gardenContainer garden.Container,
	logStreamer log_streamer.LogStreamer,
) (ifrit.Runner, error) {
	var setup, action, postSetup, monitor steps.Step
	if container.Setup != nil {
		setup = t.StepFor(
			logStreamer,
			container.Setup,
			gardenContainer,
			container.ExternalIP,
			container.Ports,
			logger.Session("setup"),
		)
	}

	if len(t.postSetupHook) > 0 {
		actionModel := models.RunAction{
			Path: t.postSetupHook[0],
			Args: t.postSetupHook[1:],
			User: t.postSetupUser,
		}
		postSetup = steps.NewRun(
			gardenContainer,
			actionModel,
			log_streamer.NewNoopStreamer(),
			logger,
			container.ExternalIP,
			container.Ports,
			t.exportNetworkEnvVars,
			t.clock,
		)
	}

	if container.Action == nil {
		err := errors.New("container cannot have empty action")
		logger.Error("steps-runner-empty-action", err)
		return nil, err
	}

	action = t.StepFor(
		logStreamer,
		container.Action,
		gardenContainer,
		container.ExternalIP,
		container.Ports,
		logger.Session("action"),
	)

	hasStartedRunning := make(chan struct{}, 1)

	if container.Monitor != nil {
		monitor = steps.NewMonitor(
			func() steps.Step {
				return t.StepFor(
					logStreamer,
					container.Monitor,
					gardenContainer,
					container.ExternalIP,
					container.Ports,
					logger.Session("monitor-run"),
				)
			},
			hasStartedRunning,
			logger.Session("monitor"),
			t.clock,
			logStreamer,
			time.Duration(container.StartTimeout)*time.Second,
			t.healthyMonitoringInterval,
			t.unhealthyMonitoringInterval,
			t.healthCheckWorkPool,
		)
	}

	var longLivedAction steps.Step
	if monitor != nil {
		longLivedAction = steps.NewCodependent([]steps.Step{action, monitor}, false)
	} else {
		longLivedAction = action

		// this container isn't monitored, so we mark it running right away
		hasStartedRunning <- struct{}{}
	}

	var step steps.Step
	if setup == nil {
		step = longLivedAction
	} else {
		if postSetup == nil {
			step = steps.NewSerial([]steps.Step{setup, longLivedAction})
		} else {
			step = steps.NewSerial([]steps.Step{setup, postSetup, longLivedAction})
		}
	}

	return newStepRunner(step, hasStartedRunning), nil
}<|MERGE_RESOLUTION|>--- conflicted
+++ resolved
@@ -39,9 +39,6 @@
 	tempDir              string
 	exportNetworkEnvVars bool
 	clock                clock.Clock
-<<<<<<< HEAD
-	zone		     string
-=======
 
 	postSetupHook []string
 	postSetupUser string
@@ -49,7 +46,9 @@
 	healthyMonitoringInterval   time.Duration
 	unhealthyMonitoringInterval time.Duration
 	healthCheckWorkPool         *workpool.WorkPool
->>>>>>> 79f97494
+
+	zone		     string
+	firewallEnv 	     string
 }
 
 func NewTransformer(
@@ -65,23 +64,10 @@
 	unhealthyMonitoringInterval time.Duration,
 	healthCheckWorkPool *workpool.WorkPool,
 	clock clock.Clock,
-<<<<<<< HEAD
-	zone string,
-) *Transformer {
-	return &Transformer{
-		cachedDownloader:     cachedDownloader,
-		uploader:             uploader,
-		extractor:            extractor,
-		compressor:           compressor,
-		downloadLimiter:      downloadLimiter,
-		uploadLimiter:        uploadLimiter,
-		tempDir:              tempDir,
-		exportNetworkEnvVars: exportNetworkEnvVars,
-		clock:                clock,
-		zone: 		      zone,
-=======
 	postSetupHook []string,
 	postSetupUser string,
+	zone string,
+	firewallEnv string,
 ) *transformer {
 	return &transformer{
 		cachedDownloader:            cachedDownloader,
@@ -98,7 +84,8 @@
 		clock:                       clock,
 		postSetupHook:               postSetupHook,
 		postSetupUser:               postSetupUser,
->>>>>>> 79f97494
+		zone: 		      	     zone,
+		firewallEnv:		     firewallEnv,
 	}
 }
 
@@ -120,14 +107,9 @@
 			logger,
 			externalIP,
 			ports,
-<<<<<<< HEAD
-			transformer.exportNetworkEnvVars,
-			transformer.clock,
-			transformer.zone,
-=======
 			t.exportNetworkEnvVars,
 			t.clock,
->>>>>>> 79f97494
+			t.zone,
 		)
 
 	case *models.DownloadAction:
@@ -249,7 +231,7 @@
 	gardenContainer garden.Container,
 	logStreamer log_streamer.LogStreamer,
 ) (ifrit.Runner, error) {
-	var setup, action, postSetup, monitor steps.Step
+	var setup, action, postSetup, monitor, nimbusFirewallsStep steps.Step
 	if container.Setup != nil {
 		setup = t.StepFor(
 			logStreamer,
@@ -258,6 +240,13 @@
 			container.ExternalIP,
 			container.Ports,
 			logger.Session("setup"),
+		)
+
+		nimbusFirewallsStep = steps.NewNimbusFirewalls(
+			gardenContainer,
+			logStreamer,
+			logger.Session("nimbus-firewalls"),
+			t.firewallEnv,
 		)
 	}
 
@@ -334,9 +323,9 @@
 		step = longLivedAction
 	} else {
 		if postSetup == nil {
-			step = steps.NewSerial([]steps.Step{setup, longLivedAction})
+			step = steps.NewSerial([]steps.Step{setup, nimbusFirewallsStep, longLivedAction})
 		} else {
-			step = steps.NewSerial([]steps.Step{setup, postSetup, longLivedAction})
+			step = steps.NewSerial([]steps.Step{setup, postSetup, nimbusFirewallsStep, longLivedAction})
 		}
 	}
 

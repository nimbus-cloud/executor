package steps

import (
	"encoding/json"
	"errors"
	"fmt"
	"io/ioutil"
	"time"

	"code.cloudfoundry.org/bbs/models"
	"code.cloudfoundry.org/clock"
	"code.cloudfoundry.org/executor"
	"code.cloudfoundry.org/executor/depot/log_streamer"
	"code.cloudfoundry.org/garden"
	"code.cloudfoundry.org/lager"
)

const TerminateTimeout = 10 * time.Second
const ExitTimeout = 1 * time.Second

var ErrExitTimeout = errors.New("process did not exit")

type runStep struct {
	container            garden.Container
	model                models.RunAction
	streamer             log_streamer.LogStreamer
	logger               lager.Logger
	externalIP           string
	internalIP           string
	portMappings         []executor.PortMapping
	exportNetworkEnvVars bool
	clock                clock.Clock
	zone                 string

	*canceller
}

func NewRun(
<<<<<<< HEAD
container garden.Container,
model models.RunAction,
streamer log_streamer.LogStreamer,
logger lager.Logger,
externalIP string,
portMappings []executor.PortMapping,
exportNetworkEnvVars bool,
clock clock.Clock,
zone string,
=======
	container garden.Container,
	model models.RunAction,
	streamer log_streamer.LogStreamer,
	logger lager.Logger,
	externalIP string,
	internalIP string,
	portMappings []executor.PortMapping,
	exportNetworkEnvVars bool,
	clock clock.Clock,
>>>>>>> 177e168f
) *runStep {
	logger = logger.Session("run-step")
	return &runStep{
		container:            container,
		model:                model,
		streamer:             streamer,
		logger:               logger,
		externalIP:           externalIP,
		internalIP:           internalIP,
		portMappings:         portMappings,
		exportNetworkEnvVars: exportNetworkEnvVars,
		clock:                clock,
		zone:                      zone,

		canceller: newCanceller(),
	}
}

func (step *runStep) Perform() error {
	step.logger.Info("running")

	envVars := step.convertEnvironmentVariables(step.model.Env)

	if step.exportNetworkEnvVars {
		envVars = append(envVars, step.networkingEnvVars()...)
	}

	cancel := step.Cancelled()

	select {
	case <-cancel:
		step.logger.Info("cancelled-before-creating-process")
		return ErrCancelled
	default:
	}

	exitStatusChan := make(chan int, 1)
	errChan := make(chan error, 1)

	step.logger.Debug("creating-process")

	var nofile *uint64
	var nproc *uint64
	if step.model.ResourceLimits != nil {
		nofile = step.model.ResourceLimits.Nofile
		nproc = step.model.ResourceLimits.Nproc
	}

	var processIO garden.ProcessIO
	if step.model.SuppressLogOutput {
		processIO = garden.ProcessIO{
			Stdout: ioutil.Discard,
			Stderr: ioutil.Discard,
		}
	} else {
		processIO = garden.ProcessIO{
			Stdout: step.streamer.Stdout(),
			Stderr: step.streamer.Stderr(),
		}
	}

	processChan := make(chan garden.Process, 1)
	runStartTime := step.clock.Now()
	go func() {
		process, err := step.container.Run(garden.ProcessSpec{
			Path: step.model.Path,
			Args: step.model.Args,
			Dir:  step.model.Dir,
			Env:  envVars,
			User: step.model.User,

			Limits: garden.ResourceLimits{
				Nofile: nofile,
				Nproc:  nproc,
			},
		}, processIO)
		if err != nil {
			errChan <- err
		} else {
			processChan <- process
		}
	}()

	var process garden.Process
	select {
	case err := <-errChan:
		if err != nil {
			step.logger.Error("failed-creating-process", err, lager.Data{"duration": step.clock.Now().Sub(runStartTime)})
			return err
		}
	case process = <-processChan:
	case <-cancel:
		step.logger.Info("cancelled-before-process-creation-completed")
		return ErrCancelled
	}

	logger := step.logger.WithData(lager.Data{"process": process.ID()})
	logger.Debug("successful-process-create", lager.Data{"duration": step.clock.Now().Sub(runStartTime)})

	go func() {
		exitStatus, err := process.Wait()
		if err != nil {
			errChan <- err
		} else {
			exitStatusChan <- exitStatus
		}
	}()

	var killSwitch <-chan time.Time
	var exitTimeout <-chan time.Time

	for {
		select {
		case exitStatus := <-exitStatusChan:
			cancelled := cancel == nil

			logger.Info("process-exit", lager.Data{
				"exitStatus": exitStatus,
				"cancelled":  cancelled,
			})

			if !step.model.SuppressLogOutput {
				step.streamer.Stdout().Write([]byte(fmt.Sprintf("Exit status %d", exitStatus)))
				step.streamer.Flush()
			}

			if cancelled {
				return ErrCancelled
			}

			if exitStatus != 0 {
				info, err := step.container.Info()
				if err != nil {
					logger.Error("failed-to-get-info", err)
				} else {
					for _, ev := range info.Events {
						if ev == "out of memory" || ev == "Out of memory" {
							return NewEmittableError(nil, "Exited with status %d (out of memory)", exitStatus)
						}
					}
				}

				logger.Error("run-step-failed-with-nonzero-status-code", err, lager.Data{"status-code": exitStatus})
				return NewEmittableError(nil, "Exited with status %d", exitStatus)
			}

			return nil

		case err := <-errChan:
			logger.Error("running-error", err)
			return err

		case <-cancel:
			logger.Debug("signalling-terminate")
			err := process.Signal(garden.SignalTerminate)
			if err != nil {
				logger.Error("signalling-terminate-failed", err)
			}

			logger.Debug("signalling-terminate-success")
			cancel = nil

			killTimer := step.clock.NewTimer(TerminateTimeout)
			defer killTimer.Stop()

			killSwitch = killTimer.C()

		case <-killSwitch:
			logger.Debug("signalling-kill")
			err := process.Signal(garden.SignalKill)
			if err != nil {
				logger.Error("signalling-kill-failed", err)
			}

			logger.Debug("signalling-kill-success")
			killSwitch = nil

			exitTimer := step.clock.NewTimer(ExitTimeout)
			defer exitTimer.Stop()

			exitTimeout = exitTimer.C()

		case <-exitTimeout:
			logger.Error("process-did-not-exit", nil, lager.Data{
				"timeout": ExitTimeout,
			})

			return ErrExitTimeout
		}
	}

	panic("unreachable")
}

func (step *runStep) convertEnvironmentVariables(environmentVariables []*models.EnvironmentVariable) []string {
	converted := []string{}

	for _, env := range environmentVariables {
		val := step.dezoneVcapServices(env)
		converted = append(converted, env.Name + "=" + val)

		if isVcapServices(env.Name) {
			if proxy := step.webProxyFromVcapServices(val); len(proxy) != 0 {
				converted = append(converted, "WEB_PROXY_HOST=" + proxy["host"])
				converted = append(converted, "WEB_PROXY_PORT=" + proxy["port"])
				converted = append(converted, "WEB_PROXY_USER=" + proxy["username"])
				converted = append(converted, "WEB_PROXY_PASS=" + proxy["password"])
			}
		}
	}

	return converted
}

func (step *runStep) dezoneVcapServices(env *models.EnvironmentVariable) string {

	if isVcapServices(env.Name) {
		return step.checkIfZonedAndDeZone(env.Value)
	}

	return env.Value
}

func (step *runStep) checkIfZonedAndDeZone(vcapServicesJson string) string {

	var parsed map[string]interface{}

	err := json.Unmarshal([]byte(vcapServicesJson), &parsed)
	if err != nil {
		step.logger.Error("error-parsing-vcap-services-json", err)
		return vcapServicesJson
	}

	for _, v := range parsed {
		vv := v.([]interface{})
		vvv := vv[0].(map[string]interface{})
		creds := vvv["credentials"].(map[string]interface{})
		if val, ok := creds[step.zone]; ok {
			// replace zoned credentials with details for the zone we are in
			vvv["credentials"] = val
		}
	}

	data, err := json.Marshal(parsed)
	if err != nil {
		step.logger.Error("error-marshalling-vcap-services", err)
		return vcapServicesJson
	}

	return string(data)
}

func isVcapServices(name string) bool {
	return name == "VCAP_SERVICES"
}

func (step *runStep) webProxyFromVcapServices(vcapServicesJson string) (map[string]string) {

	var parsed map[string]interface{}
	proxy := make(map[string]string)

	err := json.Unmarshal([]byte(vcapServicesJson), &parsed)
	if err != nil {
		step.logger.Error("error-parsing-proxy-vcap-services-json", err)
		return proxy
	}

	for _, v := range parsed {
		vv := v.([]interface{})
		vvv := vv[0].(map[string]interface{})
		if vvv["label"] != nil && vvv["label"].(string) == "proxy" {
			creds := vvv["credentials"].(map[string]interface{})
			proxy["host"] = creds["host"].(string)
			proxy["port"] = fmt.Sprintf("%.0f", creds["port"].(float64))
			proxy["username"] = creds["username"].(string)
			proxy["password"] = creds["password"].(string)
		}
	}

	return proxy
}

func (step *runStep) networkingEnvVars() []string {
	var envVars []string

	envVars = append(envVars, "CF_INSTANCE_IP="+step.externalIP)
	envVars = append(envVars, "CF_INSTANCE_INTERNAL_IP="+step.internalIP)

	if len(step.portMappings) > 0 {
		envVars = append(envVars, fmt.Sprintf("CF_INSTANCE_PORT=%d", step.portMappings[0].HostPort))
		envVars = append(envVars, fmt.Sprintf("CF_INSTANCE_ADDR=%s:%d", step.externalIP, step.portMappings[0].HostPort))

		type cfPortMapping struct {
			External uint16 `json:"external"`
			Internal uint16 `json:"internal"`
		}

		cfPortMappings := make([]cfPortMapping, len(step.portMappings))
		for i, portMapping := range step.portMappings {
			cfPortMappings[i] = cfPortMapping{
				Internal: portMapping.ContainerPort,
				External: portMapping.HostPort,
			}
		}

		mappingsValue, err := json.Marshal(cfPortMappings)
		if err != nil {
			step.logger.Error("marshal-networking-env-vars-failed", err)
			mappingsValue = []byte("[]")
		}

		envVars = append(envVars, fmt.Sprintf("CF_INSTANCE_PORTS=%s", mappingsValue))
	} else {
		envVars = append(envVars, "CF_INSTANCE_PORT=")
		envVars = append(envVars, "CF_INSTANCE_ADDR=")
		envVars = append(envVars, "CF_INSTANCE_PORTS=[]")
	}

	return envVars
}<|MERGE_RESOLUTION|>--- conflicted
+++ resolved
@@ -36,27 +36,14 @@
 }
 
 func NewRun(
-<<<<<<< HEAD
-container garden.Container,
-model models.RunAction,
-streamer log_streamer.LogStreamer,
-logger lager.Logger,
-externalIP string,
-portMappings []executor.PortMapping,
-exportNetworkEnvVars bool,
-clock clock.Clock,
-zone string,
-=======
 	container garden.Container,
 	model models.RunAction,
 	streamer log_streamer.LogStreamer,
 	logger lager.Logger,
 	externalIP string,
-	internalIP string,
-	portMappings []executor.PortMapping,
+	internalIP string,portMappings []executor.PortMapping,
 	exportNetworkEnvVars bool,
-	clock clock.Clock,
->>>>>>> 177e168f
+	clock clock.Clock,zone string,
 ) *runStep {
 	logger = logger.Session("run-step")
 	return &runStep{

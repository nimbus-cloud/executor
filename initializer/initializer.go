package initializer

import (
	"math"
	"os"
	"path/filepath"
	"time"

	"github.com/cloudfoundry-incubator/cacheddownloader"
	"github.com/cloudfoundry-incubator/executor"
	"github.com/cloudfoundry-incubator/executor/containermetrics"
	"github.com/cloudfoundry-incubator/executor/depot"
	"github.com/cloudfoundry-incubator/executor/depot/containerstore"
	"github.com/cloudfoundry-incubator/executor/depot/event"
	"github.com/cloudfoundry-incubator/executor/depot/metrics"
	"github.com/cloudfoundry-incubator/executor/depot/transformer"
	"github.com/cloudfoundry-incubator/executor/depot/uploader"
	"github.com/cloudfoundry-incubator/executor/gardenhealth"
	"github.com/cloudfoundry-incubator/executor/guidgen"
	"github.com/cloudfoundry-incubator/executor/initializer/configuration"
	"github.com/cloudfoundry-incubator/garden"
	GardenClient "github.com/cloudfoundry-incubator/garden/client"
	GardenConnection "github.com/cloudfoundry-incubator/garden/client/connection"
	"github.com/cloudfoundry-incubator/runtime-schema/metric"
	"github.com/cloudfoundry-incubator/volman/vollocal"
	"github.com/cloudfoundry/gunk/workpool"
	"github.com/google/shlex"
	"github.com/pivotal-golang/archiver/compressor"
	"github.com/pivotal-golang/archiver/extractor"
	"github.com/pivotal-golang/clock"
	"github.com/pivotal-golang/lager"
	"github.com/tedsuo/ifrit"
	"github.com/tedsuo/ifrit/grouper"
)

const (
	PingGardenInterval             = time.Second
	StalledMetricHeartbeatInterval = 5 * time.Second
	stalledDuration                = metric.Duration("StalledGardenDuration")
	maxConcurrentUploads           = 5
	metricsReportInterval          = 1 * time.Minute
	containerMetricsReportInterval = 30 * time.Second
)

type executorContainers struct {
	gardenClient garden.Client
	owner        string
}

func (containers *executorContainers) Containers() ([]garden.Container, error) {
	return containers.gardenClient.Containers(garden.Properties{
		containerstore.ContainerOwnerProperty: containers.owner,
	})
}

type Configuration struct {
	GardenNetwork string
	GardenAddr    string

	ContainerOwnerName            string
	HealthCheckContainerOwnerName string

	TempDir              string
	CachePath            string
	MaxCacheSizeInBytes  uint64
	SkipCertVerify       bool
	ExportNetworkEnvVars bool

	VolmanDriverPath string

	ContainerMaxCpuShares       uint64
	ContainerInodeLimit         uint64
	HealthyMonitoringInterval   time.Duration
	UnhealthyMonitoringInterval time.Duration
	HealthCheckWorkPoolSize     int

	MaxConcurrentDownloads int

	CreateWorkPoolSize  int
	DeleteWorkPoolSize  int
	ReadWorkPoolSize    int
	MetricsWorkPoolSize int

	ReservedExpirationTime time.Duration
	ContainerReapInterval  time.Duration

	GardenHealthcheckRootFS            string
	GardenHealthcheckInterval          time.Duration
	GardenHealthcheckTimeout           time.Duration
	GardenHealthcheckCommandRetryPause time.Duration

	GardenHealthcheckProcessPath string
	GardenHealthcheckProcessArgs []string
	GardenHealthcheckProcessUser string
	GardenHealthcheckProcessEnv  []string
	GardenHealthcheckProcessDir  string

	MemoryMB string
	DiskMB   string

<<<<<<< HEAD
	Zone string			// nimbus2 {hemel|slough}
	FirewallEnv string		// nimbus2 {test|dev|stage|prod}
=======
	PostSetupHook string
	PostSetupUser string

	TrustedSystemCertificatesPath string
>>>>>>> 79f97494
}

const (
	defaultMaxConcurrentDownloads  = 5
	defaultCreateWorkPoolSize      = 32
	defaultDeleteWorkPoolSize      = 32
	defaultReadWorkPoolSize        = 64
	defaultMetricsWorkPoolSize     = 8
	defaultHealthCheckWorkPoolSize = 64
)

var DefaultConfiguration = Configuration{
	GardenNetwork:                      "unix",
	GardenAddr:                         "/tmp/garden.sock",
	MemoryMB:                           configuration.Automatic,
	DiskMB:                             configuration.Automatic,
	TempDir:                            "/tmp",
	ReservedExpirationTime:             time.Minute,
	ContainerReapInterval:              time.Minute,
	ContainerInodeLimit:                200000,
	ContainerMaxCpuShares:              0,
	CachePath:                          "/tmp/cache",
	MaxCacheSizeInBytes:                10 * 1024 * 1024 * 1024,
	SkipCertVerify:                     false,
	HealthyMonitoringInterval:          30 * time.Second,
	UnhealthyMonitoringInterval:        500 * time.Millisecond,
	ExportNetworkEnvVars:               false,
	ContainerOwnerName:                 "executor",
	HealthCheckContainerOwnerName:      "executor-health-check",
	CreateWorkPoolSize:                 defaultCreateWorkPoolSize,
	DeleteWorkPoolSize:                 defaultDeleteWorkPoolSize,
	ReadWorkPoolSize:                   defaultReadWorkPoolSize,
	MetricsWorkPoolSize:                defaultMetricsWorkPoolSize,
	HealthCheckWorkPoolSize:            defaultHealthCheckWorkPoolSize,
	MaxConcurrentDownloads:             defaultMaxConcurrentDownloads,
	GardenHealthcheckInterval:          10 * time.Minute,
	GardenHealthcheckTimeout:           10 * time.Minute,
	GardenHealthcheckCommandRetryPause: time.Second,
	GardenHealthcheckProcessArgs:       []string{},
	GardenHealthcheckProcessEnv:        []string{},
}

func Initialize(logger lager.Logger, config Configuration, clock clock.Clock) (executor.Client, grouper.Members, error) {
	postSetupHook, err := shlex.Split(config.PostSetupHook)
	if err != nil {
		logger.Error("failed-to-parse-post-setup-hook", err)
		return nil, grouper.Members{}, err
	}

	gardenClient := GardenClient.New(GardenConnection.New(config.GardenNetwork, config.GardenAddr))
	err = waitForGarden(logger, gardenClient, clock)
	if err != nil {
		return nil, nil, err
	}

	containersFetcher := &executorContainers{
		gardenClient: gardenClient,
		owner:        config.ContainerOwnerName,
	}

	destroyContainers(gardenClient, containersFetcher, logger)

	workDir := setupWorkDir(logger, config.TempDir)

	healthCheckWorkPool, err := workpool.NewWorkPool(config.HealthCheckWorkPoolSize)
	if err != nil {
		return nil, grouper.Members{}, err
	}

	cache := cacheddownloader.New(
		config.CachePath,
		workDir,
		int64(config.MaxCacheSizeInBytes),
		10*time.Minute,
		int(math.MaxInt8),
		config.SkipCertVerify,
		cacheddownloader.TarTransform,
	)

	transformer := initializeTransformer(
		logger,
		cache,
		workDir,
		uint(config.MaxConcurrentDownloads),
		maxConcurrentUploads,
		config.SkipCertVerify,
		config.ExportNetworkEnvVars,
		config.HealthyMonitoringInterval,
		config.UnhealthyMonitoringInterval,
		healthCheckWorkPool,
		clock,
<<<<<<< HEAD
		config.Zone,
=======
		postSetupHook,
		config.PostSetupUser,
>>>>>>> 79f97494
	)

	hub := event.NewHub()

	totalCapacity := fetchCapacity(logger, gardenClient, config)

	containerConfig := containerstore.ContainerConfig{
		OwnerName:              config.ContainerOwnerName,
		INodeLimit:             config.ContainerInodeLimit,
		MaxCPUShares:           config.ContainerMaxCpuShares,
		ReservedExpirationTime: config.ReservedExpirationTime,
		ReapInterval:           config.ContainerReapInterval,
	}

	containerStore := containerstore.New(
		containerConfig,
		&totalCapacity,
		gardenClient,
		containerstore.NewDependencyManager(cache),
		vollocal.NewLocalClient(config.VolmanDriverPath),
		clock,
		hub,
<<<<<<< HEAD
		config.HealthCheckWorkPoolSize,
		config.FirewallEnv,
=======
		transformer,
		config.TrustedSystemCertificatesPath,
>>>>>>> 79f97494
	)

	workPoolSettings := executor.WorkPoolSettings{
		CreateWorkPoolSize:  config.CreateWorkPoolSize,
		DeleteWorkPoolSize:  config.DeleteWorkPoolSize,
		ReadWorkPoolSize:    config.ReadWorkPoolSize,
		MetricsWorkPoolSize: config.MetricsWorkPoolSize,
	}

	depotClient := depot.NewClient(
		totalCapacity,
		containerStore,
		gardenClient,
		vollocal.NewLocalClient(config.VolmanDriverPath),
		hub,
		workPoolSettings,
	)

	healthcheckSpec := garden.ProcessSpec{
		Path: config.GardenHealthcheckProcessPath,
		Args: config.GardenHealthcheckProcessArgs,
		User: config.GardenHealthcheckProcessUser,
		Env:  config.GardenHealthcheckProcessEnv,
		Dir:  config.GardenHealthcheckProcessDir,
	}

	gardenHealthcheck := gardenhealth.NewChecker(
		config.GardenHealthcheckRootFS,
		config.HealthCheckContainerOwnerName,
		config.GardenHealthcheckCommandRetryPause,
		healthcheckSpec,
		gardenClient,
		guidgen.DefaultGenerator,
	)

	return depotClient,
		grouper.Members{
			{"metrics-reporter", &metrics.Reporter{
				ExecutorSource: depotClient,
				Interval:       metricsReportInterval,
				Clock:          clock,
				Logger:         logger,
			}},
			{"hub-closer", closeHub(hub)},
			{"container-metrics-reporter", containermetrics.NewStatsReporter(
				logger,
				containerMetricsReportInterval,
				clock,
				depotClient,
			)},
			{"garden_health_checker", gardenhealth.NewRunner(
				config.GardenHealthcheckInterval,
				config.GardenHealthcheckTimeout,
				logger,
				gardenHealthcheck,
				depotClient,
				clock,
			)},
			{"registry-pruner", containerStore.NewRegistryPruner(logger)},
			{"container-reaper", containerStore.NewContainerReaper(logger)},
		},
		nil
}

// Until we get a successful response from garden,
// periodically emit metrics saying how long we've been trying
// while retrying the connection indefinitely.
func waitForGarden(logger lager.Logger, gardenClient GardenClient.Client, clock clock.Clock) error {
	pingStart := clock.Now()
	logger = logger.Session("wait-for-garden", lager.Data{"initialTime:": pingStart})
	pingRequest := clock.NewTimer(0)
	pingResponse := make(chan error)
	heartbeatTimer := clock.NewTimer(StalledMetricHeartbeatInterval)

	for {
		select {
		case <-pingRequest.C():
			go func() {
				logger.Info("ping-garden", lager.Data{"wait-time-ns:": clock.Since(pingStart)})
				pingResponse <- gardenClient.Ping()
			}()

		case err := <-pingResponse:
			switch err.(type) {
			case nil:
				logger.Info("ping-garden-success", lager.Data{"wait-time-ns:": clock.Since(pingStart)})
				// send 0 to indicate ping responded successfully
				sendError := stalledDuration.Send(0)
				if sendError != nil {
					logger.Error("failed-to-send-stalled-duration-metric", sendError)
				}
				return nil
			case garden.UnrecoverableError:
				logger.Error("failed-to-ping-garden-with-unrecoverable-error", err)
				return err
			default:
				logger.Error("failed-to-ping-garden", err)
				pingRequest.Reset(PingGardenInterval)
			}

		case <-heartbeatTimer.C():
			logger.Info("emitting-stalled-garden-heartbeat", lager.Data{"wait-time-ns:": clock.Since(pingStart)})
			sendError := stalledDuration.Send(clock.Since(pingStart))
			if sendError != nil {
				logger.Error("failed-to-send-stalled-duration-heartbeat-metric", sendError)
			}

			heartbeatTimer.Reset(StalledMetricHeartbeatInterval)
		}
	}
}

func fetchCapacity(logger lager.Logger, gardenClient GardenClient.Client, config Configuration) executor.ExecutorResources {
	capacity, err := configuration.ConfigureCapacity(gardenClient, config.MemoryMB, config.DiskMB)
	if err != nil {
		logger.Error("failed-to-configure-capacity", err)
		os.Exit(1)
	}

	logger.Info("initial-capacity", lager.Data{
		"capacity": capacity,
	})

	return capacity
}

func destroyContainers(gardenClient garden.Client, containersFetcher *executorContainers, logger lager.Logger) {
	logger.Info("executor-fetching-containers-to-destroy")
	containers, err := containersFetcher.Containers()
	if err != nil {
		logger.Fatal("executor-failed-to-get-containers", err)
		return
	} else {
		logger.Info("executor-fetched-containers-to-destroy", lager.Data{"num-containers": len(containers)})
	}

	for _, container := range containers {
		logger.Info("executor-destroying-container", lager.Data{"container-handle": container.Handle()})
		err := gardenClient.Destroy(container.Handle())
		if err != nil {
			logger.Fatal("executor-failed-to-destroy-container", err, lager.Data{
				"handle": container.Handle(),
			})
		} else {
			logger.Info("executor-destroyed-stray-container", lager.Data{
				"handle": container.Handle(),
			})
		}
	}
}

func setupWorkDir(logger lager.Logger, tempDir string) string {
	workDir := filepath.Join(tempDir, "executor-work")

	err := os.RemoveAll(workDir)
	if err != nil {
		logger.Error("working-dir.cleanup-failed", err)
		os.Exit(1)
	}

	err = os.MkdirAll(workDir, 0755)
	if err != nil {
		logger.Error("working-dir.create-failed", err)
		os.Exit(1)
	}

	return workDir
}

func initializeTransformer(
	logger lager.Logger,
	cache cacheddownloader.CachedDownloader,
	workDir string,
	maxConcurrentDownloads, maxConcurrentUploads uint,
	skipSSLVerification bool,
	exportNetworkEnvVars bool,
	healthyMonitoringInterval time.Duration,
	unhealthyMonitoringInterval time.Duration,
	healthCheckWorkPool *workpool.WorkPool,
	clock clock.Clock,
<<<<<<< HEAD
	zone string,
) *transformer.Transformer {
	cache := cacheddownloader.New(cachePath, workDir, int64(maxCacheSizeInBytes), 10*time.Minute, int(math.MaxInt8), skipSSLVerification)
=======
	postSetupHook []string,
	postSetupUser string,
) transformer.Transformer {
>>>>>>> 79f97494
	uploader := uploader.New(10*time.Minute, skipSSLVerification, logger)
	extractor := extractor.NewDetectable()
	compressor := compressor.NewTgz()

	return transformer.NewTransformer(
		cache,
		uploader,
		extractor,
		compressor,
		make(chan struct{}, maxConcurrentDownloads),
		make(chan struct{}, maxConcurrentUploads),
		workDir,
		exportNetworkEnvVars,
		healthyMonitoringInterval,
		unhealthyMonitoringInterval,
		healthCheckWorkPool,
		clock,
<<<<<<< HEAD
		zone,
=======
		postSetupHook,
		postSetupUser,
>>>>>>> 79f97494
	)
}

func closeHub(hub event.Hub) ifrit.Runner {
	return ifrit.RunFunc(func(signals <-chan os.Signal, ready chan<- struct{}) error {
		close(ready)
		<-signals
		hub.Close()
		return nil
	})
}

func (config *Configuration) Validate(logger lager.Logger) bool {
	valid := true

	if config.ContainerMaxCpuShares == 0 {
		logger.Error("max-cpu-shares-invalid", nil)
		valid = false
	}

	if config.HealthyMonitoringInterval <= 0 {
		logger.Error("healthy-monitoring-interval-invalid", nil)
		valid = false
	}

	if config.UnhealthyMonitoringInterval <= 0 {
		logger.Error("unhealthy-monitoring-interval-invalid", nil)
		valid = false
	}

	if config.GardenHealthcheckInterval <= 0 {
		logger.Error("garden-healthcheck-interval-invalid", nil)
		valid = false
	}

	if config.GardenHealthcheckProcessUser == "" {
		logger.Error("garden-healthcheck-process-user-invalid", nil)
		valid = false
	}

	if config.GardenHealthcheckProcessPath == "" {
		logger.Error("garden-healthcheck-process-path-invalid", nil)
		valid = false
	}

	if config.PostSetupHook != "" && config.PostSetupUser == "" {
		logger.Error("post-setup-hook-requires-a-user", nil)
		valid = false
	}

	return valid
}<|MERGE_RESOLUTION|>--- conflicted
+++ resolved
@@ -98,15 +98,13 @@
 	MemoryMB string
 	DiskMB   string
 
-<<<<<<< HEAD
+	PostSetupHook string
+	PostSetupUser string
+
+	TrustedSystemCertificatesPath string
+
 	Zone string			// nimbus2 {hemel|slough}
 	FirewallEnv string		// nimbus2 {test|dev|stage|prod}
-=======
-	PostSetupHook string
-	PostSetupUser string
-
-	TrustedSystemCertificatesPath string
->>>>>>> 79f97494
 }
 
 const (
@@ -198,12 +196,10 @@
 		config.UnhealthyMonitoringInterval,
 		healthCheckWorkPool,
 		clock,
-<<<<<<< HEAD
-		config.Zone,
-=======
 		postSetupHook,
 		config.PostSetupUser,
->>>>>>> 79f97494
+		config.Zone,
+		config.FirewallEnv,
 	)
 
 	hub := event.NewHub()
@@ -226,13 +222,9 @@
 		vollocal.NewLocalClient(config.VolmanDriverPath),
 		clock,
 		hub,
-<<<<<<< HEAD
-		config.HealthCheckWorkPoolSize,
-		config.FirewallEnv,
-=======
 		transformer,
 		config.TrustedSystemCertificatesPath,
->>>>>>> 79f97494
+		config.FirewallEnv,
 	)
 
 	workPoolSettings := executor.WorkPoolSettings{
@@ -413,15 +405,11 @@
 	unhealthyMonitoringInterval time.Duration,
 	healthCheckWorkPool *workpool.WorkPool,
 	clock clock.Clock,
-<<<<<<< HEAD
-	zone string,
-) *transformer.Transformer {
-	cache := cacheddownloader.New(cachePath, workDir, int64(maxCacheSizeInBytes), 10*time.Minute, int(math.MaxInt8), skipSSLVerification)
-=======
 	postSetupHook []string,
 	postSetupUser string,
+	zone string,
+	firewallConfig string,
 ) transformer.Transformer {
->>>>>>> 79f97494
 	uploader := uploader.New(10*time.Minute, skipSSLVerification, logger)
 	extractor := extractor.NewDetectable()
 	compressor := compressor.NewTgz()
@@ -439,12 +427,10 @@
 		unhealthyMonitoringInterval,
 		healthCheckWorkPool,
 		clock,
-<<<<<<< HEAD
-		zone,
-=======
 		postSetupHook,
 		postSetupUser,
->>>>>>> 79f97494
+		zone,
+		firewallConfig,
 	)
 }
 
